#!/usr/bin/env python
"""
Bayesian neural network using mean-field variational inference.
(see, e.g., Blundell et al. (2015); Kucukelbir et al. (2016))
Inspired by autograd's Bayesian neural network example.

Probability model:
    Bayesian neural network
    Prior: Normal
    Likelihood: Normal with mean parameterized by fully connected NN
Variational model
    Likelihood: Mean-field Normal
"""
from __future__ import absolute_import
from __future__ import division
from __future__ import print_function

import edward as ed
import matplotlib.pyplot as plt
import numpy as np
import tensorflow as tf

from edward.models import Variational, Normal
from edward.stats import norm
from edward.util import rbf


class BayesianNN:
    """
    Bayesian neural network for regressing outputs y on inputs x.

    p((x,y), z) = Normal(y | NN(x; z), lik_variance) *
                  Normal(z | 0, 1),

    where z are neural network weights, and with known lik_variance
    and prior_variance.

    Parameters
    ----------
    layer_sizes : list
        The size of each layer, ordered from input to output.
    nonlinearity : function, optional
        Non-linearity after each linear transformation in the neural
        network; aka activation function.
    lik_variance : float, optional
        Variance of the normal likelihood; aka noise parameter,
        homoscedastic variance, scale parameter.
    """
    def __init__(self, layer_sizes, nonlinearity=tf.nn.tanh,
        lik_variance=0.01):
        self.layer_sizes = layer_sizes
        self.nonlinearity = nonlinearity
        self.lik_variance = lik_variance

<<<<<<< HEAD
        self.n_layers = len(layer_sizes)
        self.weight_dims = zip(layer_sizes[:-1], layer_sizes[1:])
        self.n_vars = sum((m+1)*n for m, n in self.weight_dims)
=======
        self.num_layers = len(layer_sizes)
        self.weight_dims = list(zip(layer_sizes[:-1], layer_sizes[1:]))
        self.num_vars = sum((m+1)*n for m, n in self.weight_dims)
>>>>>>> 06f01481

    def unpack_weights(self, z):
        """Unpack weight matrices and biases from a flattened vector."""
        for m, n in self.weight_dims:
            yield tf.reshape(z[:m*n],        [m, n]), \
                  tf.reshape(z[m*n:(m*n+n)], [1, n])
            z = z[(m+1)*n:]

    def mapping(self, x, z):
        """
        mu = NN(x; z)

        Note this is one sample of z at a time.

        Parameters
        -------
        x : tf.tensor
            n_minibatch x D

        z : tf.tensor
            n_vars

        Returns
        -------
        tf.tensor
            vector of length n_minibatch
        """
        h = x
        for W, b in self.unpack_weights(z):
            # broadcasting to do (h*W) + b (e.g. 40x10 + 1x10)
            h = self.nonlinearity(tf.matmul(h, W) + b)

        h = tf.squeeze(h) # n_minibatch x 1 to n_minibatch
        return h

    def log_lik(self, xs, zs):
        """Returns a vector [log p(xs | zs[1,:]), ..., log p(xs | zs[S,:])]."""
        x, y = xs['x'], xs['y']
        mus = tf.pack([self.mapping(x, z) for z in tf.unpack(zs)])
        # broadcasting to do mus - y (n_samples x n_minibatch - n_minibatch)
        log_lik = -tf.reduce_sum(tf.pow(mus - y, 2), 1) / self.lik_variance
        return log_lik

<<<<<<< HEAD
def build_toy_dataset(N=40, noise_std=0.1):
=======

def build_toy_dataset(n_data=40, noise_std=0.1):
>>>>>>> 06f01481
    ed.set_seed(0)
    D = 1
    x  = np.concatenate([np.linspace(0, 2, num=N/2),
                         np.linspace(6, 8, num=N/2)])
    y = np.cos(x) + norm.rvs(0, noise_std, size=N)
    x = (x - 4.0) / 4.0
    x = x.reshape((N, D))
    return {'x': x, 'y': y}


ed.set_seed(42)
model = BayesianNN(layer_sizes=[1, 10, 10, 1], nonlinearity=rbf)
variational = Variational()
variational.add(Normal(model.n_vars))
data = build_toy_dataset()

# Set up figure
fig = plt.figure(figsize=(8,8), facecolor='white')
ax = fig.add_subplot(111, frameon=False)
plt.ion()
plt.show(block=False)

# model.log_lik() is defined so MFVI will do variational inference
# assuming a standard normal prior on the weights; this enables VI
# with an analytic KL term which provides faster inference.
sess = ed.get_session()
inference = ed.MFVI(model, variational, data)
inference.initialize(n_print=10)
for t in range(1000):
    loss = inference.update()
    if t % inference.n_print == 0:
        print("iter {:d} loss {:.2f}".format(t, np.mean(loss)))

        # Sample functions from variational model
        mean, std = sess.run([variational.layers[0].loc,
                              variational.layers[0].scale])
        rs = np.random.RandomState(0)
        zs = rs.randn(10, variational.n_vars) * std + mean
        zs = tf.constant(zs, dtype=tf.float32)
        inputs = np.linspace(-8, 8, num=400, dtype=np.float32)
        x = tf.expand_dims(tf.constant(inputs), 1)
        mus = tf.pack([model.mapping(x, z) for z in tf.unpack(zs)])
        outputs = mus.eval()

        # Get data
        x, y = data['x'], data['y']

        # Plot data and functions
        plt.cla()
        ax.plot(x, y, 'bx')
        ax.plot(inputs, outputs.T)
        ax.set_xlim([-8, 8])
        ax.set_ylim([-2, 3])
        plt.draw()
        plt.pause(1.0/60.0)<|MERGE_RESOLUTION|>--- conflicted
+++ resolved
@@ -52,15 +52,9 @@
         self.nonlinearity = nonlinearity
         self.lik_variance = lik_variance
 
-<<<<<<< HEAD
         self.n_layers = len(layer_sizes)
         self.weight_dims = zip(layer_sizes[:-1], layer_sizes[1:])
         self.n_vars = sum((m+1)*n for m, n in self.weight_dims)
-=======
-        self.num_layers = len(layer_sizes)
-        self.weight_dims = list(zip(layer_sizes[:-1], layer_sizes[1:]))
-        self.num_vars = sum((m+1)*n for m, n in self.weight_dims)
->>>>>>> 06f01481
 
     def unpack_weights(self, z):
         """Unpack weight matrices and biases from a flattened vector."""
@@ -104,12 +98,7 @@
         log_lik = -tf.reduce_sum(tf.pow(mus - y, 2), 1) / self.lik_variance
         return log_lik
 
-<<<<<<< HEAD
 def build_toy_dataset(N=40, noise_std=0.1):
-=======
-
-def build_toy_dataset(n_data=40, noise_std=0.1):
->>>>>>> 06f01481
     ed.set_seed(0)
     D = 1
     x  = np.concatenate([np.linspace(0, 2, num=N/2),
