#!/usr/bin/env python
"""
Hierarchical logistic regression using mean-field variational inference.

Probability model:
    Hierarchical logistic regression
    Prior: Normal
    Likelihood: Bernoulli-Logit
Variational model
    Likelihood: Mean-field Normal
"""
import edward as ed
import tensorflow as tf
import matplotlib.pyplot as plt
import numpy as np

from edward.models import Variational, Normal
from edward.stats import bernoulli, norm

class HierarchicalLogistic:
    """
    Hierarchical logistic regression for outputs y on inputs x.

    p((x,y), z) = Bernoulli(y | link^{-1}(x*z)) *
                  Normal(z | 0, prior_variance),

    where z are weights, and with known link function and
    prior_variance.

    Parameters
    ----------
    weight_dim : list
        Dimension of weights, which is dimension of input x dimension
        of output.
    inv_link : function, optional
        Inverse of link function, which is applied to the linear transformation.
    prior_variance : float, optional
        Variance of the normal prior on weights; aka L2
        regularization parameter, ridge penalty, scale parameter.
    """
    def __init__(self, weight_dim, inv_link=tf.sigmoid, prior_variance=0.01):
        self.weight_dim = weight_dim
        self.inv_link = inv_link
        self.prior_variance = prior_variance
        self.num_vars = (self.weight_dim[0]+1)*self.weight_dim[1]

    def mapping(self, x, z):
        """
        Inverse link function on linear transformation,
        link^{-1}(W*x + b)
        """
        m, n = self.weight_dim[0], self.weight_dim[1]
        W = tf.reshape(z[:m*n], [m, n])
        b = tf.reshape(z[m*n:], [1, n])
        # broadcasting to do (x*W) + b (e.g. 40x10 + 1x10)
        h = self.inv_link(tf.matmul(x, W) + b)
        h = tf.squeeze(h) # n_data x 1 to n_data
        return h

    def log_prob(self, xs, zs):
        """Returns a vector [log p(xs, zs[1,:]), ..., log p(xs, zs[S,:])]."""
        # Data must have labels in the first column and features in
        # subsequent columns.
        y = xs[:, 0]
        x = xs[:, 1:]
        log_lik = []
        for z in tf.unpack(zs):
            p = self.mapping(x, z)
            log_lik += [bernoulli.logpmf(y, p)]

        log_lik = tf.pack(log_lik)
        log_prior = -self.prior_variance * tf.reduce_sum(zs*zs, 1)
        return log_lik + log_prior

def build_toy_dataset(n_data=40, noise_std=0.1):
    ed.set_seed(0)
    D = 1
    x  = np.linspace(-3, 3, num=n_data)
    y = np.tanh(x) + norm.rvs(0, noise_std, size=n_data)
    y[y < 0.5] = 0
    y[y >= 0.5] = 1
    x = (x - 4.0) / 4.0
    x = x.reshape((n_data, D))
    y = y.reshape((n_data, 1))
    data = np.concatenate((y, x), axis=1) # n_data x (D+1)
    data = tf.constant(data, dtype=tf.float32)
    return ed.Data(data)

ed.set_seed(42)
model = HierarchicalLogistic(weight_dim=[1,1])
variational = Variational()
variational.add(Normal(model.num_vars))
data = build_toy_dataset()

# Set up figure
fig = plt.figure(figsize=(8,8), facecolor='white')
ax = fig.add_subplot(111, frameon=False)
plt.ion()
plt.show(block=False)

<<<<<<< HEAD
def print_progress(self, t, loss, sess):
    if t % self.n_print == 0:
        print("iter {:d} loss {:.2f}".format(t, loss))
        self.variational.print_params(sess)
=======
inference = ed.MFVI(model, variational, data)
sess = inference.initialize(n_print=5)
# TODO it gets NaN's at iteration 608 and beyond
for t in range(600):
    loss = inference.update(sess)
    if t % inference.n_print == 0:
        print("iter {:d} loss {:.2f}".format(t, np.mean(loss)))
        variational.print_params(sess)
>>>>>>> 96777677

        # Sample functions from variational model
        mean, std = sess.run([variational.layers[0].m,
                              variational.layers[0].s])
        rs = np.random.RandomState(0)
        zs = rs.randn(10, variational.num_vars) * std + mean
        zs = tf.constant(zs, dtype=tf.float32)
        inputs = np.linspace(-3, 3, num=400, dtype=np.float32)
        x = tf.expand_dims(tf.constant(inputs), 1)
        mus = tf.pack([model.mapping(x, z) for z in tf.unpack(zs)])
        outputs = sess.run(mus)

        # Get data
        y, x = sess.run([data.data[:, 0], data.data[:, 1]])

        # Plot data and functions
        plt.cla()
        ax.plot(x, y, 'bx')
        ax.plot(inputs, outputs.T)
        ax.set_xlim([-3, 3])
        ax.set_ylim([-0.5, 1.5])
        plt.draw()
        plt.pause(1.0/60.0)<|MERGE_RESOLUTION|>--- conflicted
+++ resolved
@@ -98,21 +98,14 @@
 plt.ion()
 plt.show(block=False)
 
-<<<<<<< HEAD
-def print_progress(self, t, loss, sess):
-    if t % self.n_print == 0:
-        print("iter {:d} loss {:.2f}".format(t, loss))
-        self.variational.print_params(sess)
-=======
 inference = ed.MFVI(model, variational, data)
 sess = inference.initialize(n_print=5)
 # TODO it gets NaN's at iteration 608 and beyond
 for t in range(600):
     loss = inference.update(sess)
     if t % inference.n_print == 0:
-        print("iter {:d} loss {:.2f}".format(t, np.mean(loss)))
+        print("iter {:d} loss {:.2f}".format(t, loss))
         variational.print_params(sess)
->>>>>>> 96777677
 
         # Sample functions from variational model
         mean, std = sess.run([variational.layers[0].m,
