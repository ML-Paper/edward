from __future__ import absolute_import
from __future__ import division
from __future__ import print_function

import numpy as np
import six
import tensorflow as tf

from edward.util import get_dims, get_session
from edward.models.random_variables import Normal

try:
    import pystan
    from collections import OrderedDict
except ImportError:
    pass

try:
    import pymc3 as pm
except ImportError:
    pass


class PyMC3Model(object):
    """Model wrapper for models written in PyMC3.
    """
    def __init__(self, model):
        """
        Parameters
        ----------
        model : pymc3.Model
            The probability model, written with Theano shared
            variables to form any observations. The Theano shared
            variables are set during inference.
        """
        self.model = model

        vars = pm.inputvars(model.cont_vars)
        self.n_vars = len(vars)

        bij = pm.DictToArrayBijection(pm.ArrayOrdering(vars), model.test_point)
        self.logp = bij.mapf(model.fastlogp)
        self.dlogp = bij.mapf(model.fastdlogp(vars))

    def log_prob(self, xs, zs):
        """
        Parameters
        ----------
        xs : dict
            Data dictionary. Each key is a data placeholder (Theano
            shared variable) in the PyMC3 model, and its value is the
            corresponding realization (np.ndarray or tf.Tensor).
        zs : list of tf.Tensor or tf.Tensor
            A list if multiple varational families, otherwise a
            tf.Tensor if single variational family.

        Returns
        -------
        tf.Tensor
            A 1-D tensor of type tf.float32,
            [log p(xs, zs[1,:]), .., log p(xs, zs[S,:])].

        Notes
        -----
        It wraps around a Python function. The Python function takes
        inputs of type np.ndarray and outputs a np.ndarray.
        """
        # Store ``xs.keys()`` so that ``_py_log_prob_args`` knows how each
        # data value corresponds to a key.
        self.keys = list(six.iterkeys(xs))
        if not xs:
            # If ``xs`` is an empty dictionary, then store their (empty)
            # values to pass into ``_py_log_prob_args``.
            self.values = list(six.itervalues(xs))
            inp = [zs]
        elif isinstance(list(six.itervalues(xs))[0], np.ndarray):
            # If ``xs`` is a dictionary of NumPy arrays, then store
            # their values to pass into ``_py_log_prob_args``.
            self.values = list(six.itervalues(xs))
            inp = [zs]
        else:
            # If ``xs`` is a dictionary of TensorFlow tensors, then
            # pass the tensors into tf.py_func.
            inp = [zs] + list(six.itervalues(xs))

        return tf.py_func(self._py_log_prob_args, inp, [tf.float32])[0]

    def _py_log_prob_args(self, zs, *args):
        # Set ``values`` to NumPy arrays that were passed in via
        # ``self.values`` or via ``*args``.
        if hasattr(self, 'values'):
            values = self.values
        else:
            values = args

        # Set data placeholders in PyMC3 model (Theano shared
        # variable) to their realizations (NumPy array).
        for key, value in zip(self.keys, values):
            key.set_value(value)

        n_samples = zs.shape[0]
        lp = np.zeros(n_samples, dtype=np.float32)
        for s in range(n_samples):
            lp[s] = self.logp(zs[s, :])

        return lp


class PythonModel(object):
    """Model wrapper for models written in NumPy/SciPy.
    """
    def __init__(self):
        self.n_vars = None

    def log_prob(self, xs, zs):
        """
        Parameters
        ----------
        xs : dict
            Data dictionary. Each key names a data structure used in
            the model (str), and its value is the corresponding
            corresponding realization (np.ndarray or tf.Tensor).
        zs : list of tf.Tensor or tf.Tensor
            A list if multiple varational families, otherwise a
            tf.Tensor if single variational family.

        Returns
        -------
        tf.Tensor
            A 1-D tensor of type tf.float32,
            [log p(xs, zs[1,:]), .., log p(xs, zs[S,:])].

        Notes
        -----
        It wraps around a Python function. The Python function takes
        inputs of type np.ndarray and outputs a np.ndarray.
        """
        # Store ``xs.keys()`` so that ``_py_log_prob_args`` knows how each
        # data value corresponds to a key.
        self.keys = list(six.iterkeys(xs))
        if not xs:
            # If ``xs`` is an empty dictionary, then store their (empty)
            # values to pass into ``_py_log_prob_args``.
            self.values = list(six.itervalues(xs))
            inp = [zs]
        elif isinstance(list(six.itervalues(xs))[0], np.ndarray):
            # If ``xs`` is a dictionary of NumPy arrays, then store
            # their values to pass into ``_py_log_prob_args``.
            self.values = list(six.itervalues(xs))
            inp = [zs]
        else:
            # If ``xs`` is a dictionary of TensorFlow tensors, then
            # pass the tensors into tf.py_func.
            inp = [zs] + list(six.itervalues(xs))

        return tf.py_func(self._py_log_prob_args, inp, [tf.float32])[0]

    def _py_log_prob_args(self, zs, *args):
        # Set ``values`` to NumPy arrays that were passed in via
        # ``self.values`` or via ``*args``.
        if hasattr(self, 'values'):
            values = self.values
        else:
            values = args

        xs = {key: value for key, value in zip(self.keys, values)}
        return self._py_log_prob(xs, zs)

    def _py_log_prob(self, xs, zs):
        raise NotImplementedError()


class StanModel(object):
    """Model wrapper for models written in Stan.
    """
    def __init__(self, model=None, *args, **kwargs):
        """
        Parameters
        ----------
        model : pystan.StanModel, optional
            An already compiled Stan model. This is useful to avoid
            recompilation of Stan models both within a session (using
            this argument) and across sessions (by loading a pickled
            pystan.StanModel object and passing it in here).
            Alternatively, one can also pickle the ed.StanModel object
            altogether.
        *args
            Passed into pystan.StanModel.
        **kwargs
            Passed into pystan.StanModel.
        """
        if model is None:
            self.model = pystan.StanModel(*args, **kwargs)
        else:
            self.model = model

        self.modelfit = None
        self.is_initialized = False
        self.n_vars = None

    def log_prob(self, xs, zs):
        """
        Parameters
        ----------
        xs : dict
            Data dictionary. Each key and value is according to
            the Stan program's data block. The key type is str; the
            value type is any supported in the data block.
        zs : list of tf.Tensor or tf.Tensor
            A list if multiple varational families, otherwise a
            tf.Tensor if single variational family.

        Returns
        -------
        tf.Tensor
            A 1-D tensor of type tf.float32,
            [log p(xs, zs[1,:]), .., log p(xs, zs[S,:])].

        Notes
        -----
        It wraps around a Python function. The Python function takes
        inputs of type np.ndarray and outputs a np.ndarray.
        """
        print("The empty sampling message exists for accessing Stan's log_prob method.")
        self.modelfit = self.model.sampling(data=xs, iter=1, chains=1)
        if not self.is_initialized:
            self._initialize()

        return tf.py_func(self._py_log_prob, [zs], [tf.float32])[0]

    def _initialize(self):
        self.is_initialized = True
        self.n_vars = sum([sum(dim) if sum(dim) != 0 else 1
                           for dim in self.modelfit.par_dims])

    def _py_log_prob(self, zs):
        """
        Notes
        -----
        The log_prob() method in Stan requires the input to be on
        the unconstrained space. But the zs live on the original
        (constrained) latent variable space. Therefore we must pass zs
        into unconstrain_pars(), which requires the constrained latent
        variables to be of a particular dictionary type.

        Ideally, in Stan it would have log_prob() for direct
        calculation on the constrained latent variables. Internally,
        Stan always assumes unconstrained parameters are flattened
        vectors, and constrained parameters are named data structures.
        This data conversion can be expensive.
        """
        lp = np.zeros((zs.shape[0]), dtype=np.float32)
        for b, z in enumerate(zs):
            z_dict = OrderedDict()
            idx = 0
            for dim, par in zip(self.modelfit.par_dims, self.modelfit.model_pars):
                elems = np.sum(dim)
                if elems == 0:
                    z_dict[par] = float(z[idx])
                    idx += 1
                else:
                    z_dict[par] = z[idx:(idx+elems)].reshape(dim)
                    idx += elems

            z_unconst = self.modelfit.unconstrain_pars(z_dict)
            lp[b] = self.modelfit.log_prob(z_unconst, adjust_transform=False)

<<<<<<< HEAD
        return lp
=======
        return lp


class Variational(object):
    """A container for collecting distribution objects."""
    def __init__(self, layers=None):
        get_session()
        if layers is None:
            self.layers = []
            self.shape = []
            self.n_vars = 0
            self.n_params = 0
            self.is_differentiable = True
            self.is_multivariate = []
            self.is_reparameterized = True
            self.is_normal = True
            self.is_entropy = True
        else:
            self.layers = layers
            self.shape = [layer.shape for layer in self.layers]
            self.n_vars = sum([layer.n_vars for layer in self.layers])
            self.n_params = sum([layer.n_params for layer in self.layers])
            self.is_differentiable = all([layer.is_differentiable
                                          for layer in self.layers])
            self.is_multivariate = [layer.is_multivariate for layer in self.layers]
            self.is_reparameterized = all([layer.is_reparameterized
                                           for layer in self.layers])
            self.is_normal = all([isinstance(layer, Normal)
                                  for layer in self.layers])
            self.is_entropy = all(['entropy' in layer.__class__.__dict__
                                   for layer in self.layers])

    def __str__(self):
        string = ""
        for l, layer in enumerate(self.layers):
            if l != 0:
                string += "\n"

            string += layer.__str__()

        return string

    def add(self, layer):
        """
        Adds a layer instance on top of the layer stack.

        Parameters
        ----------
        layer : layer instance.
        """
        self.layers += [layer]
        self.shape += [layer.shape]
        self.n_vars += layer.n_vars
        self.n_params += layer.n_params
        self.is_differentiable = self.is_differentiable and layer.is_differentiable
        self.is_multivariate += [layer.is_multivariate]
        self.is_reparameterized = self.is_reparameterized and layer.is_reparameterized
        self.is_entropy = self.is_entropy and 'entropy' in layer.__class__.__dict__
        self.is_normal = self.is_normal and isinstance(layer, Normal)

    def sample(self, n=1):
        """
        Draws a mix of tensors and placeholders, corresponding to
        TensorFlow-based samplers and SciPy-based samplers depending
        on the layer.

        Parameters
        ----------
        n : int, optional
            Number of samples.

        Returns
        -------
        list of tf.Tensor or tf.Tensor
            If more than one layer, a list of tf.Tensors of dimension
            (n x shape), one for each layer. If one layer, a tf.Tensor
            of (n x shape). If a layer requires SciPy to sample, its
            corresponding tensor is a tf.placeholder.
        """
        samples = [layer.sample(n) for layer in self.layers]
        if len(samples) == 1:
            samples = samples[0]

        return samples

    def log_prob(self, xs):
        """
        Parameters
        ----------
        xs : list of tf.Tensor or tf.Tensor
            If more than one layer, a list of tf.Tensors of dimension
            (batch x shape). If one layer, a tf.Tensor of (batch x
            shape).

        Notes
        -----
        This method may be removed in the future in favor of indexable
        log_prob methods, e.g., for automatic Rao-Blackwellization.

        This method assumes each xs[l] in xs has the same batch size,
        i.e., dimensions (batch x shape) for fixed batch and varying
        shape.

        This method assumes length of xs == length of self.layers.
        """
        if len(self.layers) == 1:
            return self.layers[0].log_prob(xs)

        n_samples = get_dims(xs[0])[0]
        log_prob = tf.zeros([n_samples], dtype=tf.float32)
        for l, layer in enumerate(self.layers):
            log_prob += layer.log_prob(xs[l])

        return log_prob

    def entropy(self):
        out = tf.constant(0.0, dtype=tf.float32)
        for layer in self.layers:
            out += layer.entropy()

        return out
>>>>>>> a8064c76
<|MERGE_RESOLUTION|>--- conflicted
+++ resolved
@@ -265,128 +265,4 @@
             z_unconst = self.modelfit.unconstrain_pars(z_dict)
             lp[b] = self.modelfit.log_prob(z_unconst, adjust_transform=False)
 
-<<<<<<< HEAD
-        return lp
-=======
-        return lp
-
-
-class Variational(object):
-    """A container for collecting distribution objects."""
-    def __init__(self, layers=None):
-        get_session()
-        if layers is None:
-            self.layers = []
-            self.shape = []
-            self.n_vars = 0
-            self.n_params = 0
-            self.is_differentiable = True
-            self.is_multivariate = []
-            self.is_reparameterized = True
-            self.is_normal = True
-            self.is_entropy = True
-        else:
-            self.layers = layers
-            self.shape = [layer.shape for layer in self.layers]
-            self.n_vars = sum([layer.n_vars for layer in self.layers])
-            self.n_params = sum([layer.n_params for layer in self.layers])
-            self.is_differentiable = all([layer.is_differentiable
-                                          for layer in self.layers])
-            self.is_multivariate = [layer.is_multivariate for layer in self.layers]
-            self.is_reparameterized = all([layer.is_reparameterized
-                                           for layer in self.layers])
-            self.is_normal = all([isinstance(layer, Normal)
-                                  for layer in self.layers])
-            self.is_entropy = all(['entropy' in layer.__class__.__dict__
-                                   for layer in self.layers])
-
-    def __str__(self):
-        string = ""
-        for l, layer in enumerate(self.layers):
-            if l != 0:
-                string += "\n"
-
-            string += layer.__str__()
-
-        return string
-
-    def add(self, layer):
-        """
-        Adds a layer instance on top of the layer stack.
-
-        Parameters
-        ----------
-        layer : layer instance.
-        """
-        self.layers += [layer]
-        self.shape += [layer.shape]
-        self.n_vars += layer.n_vars
-        self.n_params += layer.n_params
-        self.is_differentiable = self.is_differentiable and layer.is_differentiable
-        self.is_multivariate += [layer.is_multivariate]
-        self.is_reparameterized = self.is_reparameterized and layer.is_reparameterized
-        self.is_entropy = self.is_entropy and 'entropy' in layer.__class__.__dict__
-        self.is_normal = self.is_normal and isinstance(layer, Normal)
-
-    def sample(self, n=1):
-        """
-        Draws a mix of tensors and placeholders, corresponding to
-        TensorFlow-based samplers and SciPy-based samplers depending
-        on the layer.
-
-        Parameters
-        ----------
-        n : int, optional
-            Number of samples.
-
-        Returns
-        -------
-        list of tf.Tensor or tf.Tensor
-            If more than one layer, a list of tf.Tensors of dimension
-            (n x shape), one for each layer. If one layer, a tf.Tensor
-            of (n x shape). If a layer requires SciPy to sample, its
-            corresponding tensor is a tf.placeholder.
-        """
-        samples = [layer.sample(n) for layer in self.layers]
-        if len(samples) == 1:
-            samples = samples[0]
-
-        return samples
-
-    def log_prob(self, xs):
-        """
-        Parameters
-        ----------
-        xs : list of tf.Tensor or tf.Tensor
-            If more than one layer, a list of tf.Tensors of dimension
-            (batch x shape). If one layer, a tf.Tensor of (batch x
-            shape).
-
-        Notes
-        -----
-        This method may be removed in the future in favor of indexable
-        log_prob methods, e.g., for automatic Rao-Blackwellization.
-
-        This method assumes each xs[l] in xs has the same batch size,
-        i.e., dimensions (batch x shape) for fixed batch and varying
-        shape.
-
-        This method assumes length of xs == length of self.layers.
-        """
-        if len(self.layers) == 1:
-            return self.layers[0].log_prob(xs)
-
-        n_samples = get_dims(xs[0])[0]
-        log_prob = tf.zeros([n_samples], dtype=tf.float32)
-        for l, layer in enumerate(self.layers):
-            log_prob += layer.log_prob(xs[l])
-
-        return log_prob
-
-    def entropy(self):
-        out = tf.constant(0.0, dtype=tf.float32)
-        for layer in self.layers:
-            out += layer.entropy()
-
-        return out
->>>>>>> a8064c76
+        return lp