--- conflicted
+++ resolved
@@ -3,17 +3,13 @@
 import tensorflow as tf
 
 from blackbox.data import Data
-<<<<<<< HEAD
 from blackbox.util import kl_multivariate_normal, log_sum_exp
+from blackbox.variationals import PointMass
 
 try:
     import prettytensor as pt
 except ImportError:
     pass
-=======
-from blackbox.variationals import PointMass
-from blackbox.util import log_sum_exp
->>>>>>> 570bc5a1
 
 class Inference:
     """
@@ -230,7 +226,6 @@
         self.losses = self.model.log_prob(x, z) + self.variational.entropy()
         return -tf.reduce_mean(self.losses)
 
-<<<<<<< HEAD
 class VAE(Inference):
     # TODO refactor it to better integrate into Inference
     def __init__(self, *args, **kwargs):
@@ -277,10 +272,7 @@
 
         return -elbo
 
-class KLpq(Inference):
-=======
 class KLpq(VariationalInference):
->>>>>>> 570bc5a1
     """
     Kullback-Leibler divergence from posterior to variational model,
     KL( p(z |x) || q(z) ).
